#!/usr/bin/env bash
set -euo pipefail

# Project setup script with Codex integration

# Create template environment file
if [ ! -f .env.template ]; then
  echo "[setup] Creating .env.template from .env.example"
  cp .env.example .env.template
fi

# Generate environment variants
for env in development test production; do
  target=".env.${env}"
  if [ ! -f "$target" ]; then
    echo "[setup] Creating $target from .env.template"
    cp .env.template "$target"
  fi
done

# Copy main .env if not present
if [ ! -f .env ]; then
  echo "[setup] Creating .env from .env.template"
  cp .env.template .env
  echo "[setup] Please edit .env with your credentials"
fi

# Ensure gitignore rules
if ! grep -q '^\.env\*' .gitignore; then
  echo ".env*" >> .gitignore
fi
if ! grep -q '!\.env.template' .gitignore; then
  echo "!.env.template" >> .gitignore
fi
if ! grep -q '!\.env.example' .gitignore; then
  echo "!.env.example" >> .gitignore
fi

# Create Codex configuration
if [ ! -f .codexrc.json ]; then
  echo "[setup] Creating .codexrc.json"
  cat <<'EOF' > .codexrc.json
{
  "fullAuto": true
}
EOF
fi

# Install Codex CLI if missing
if ! command -v codex >/dev/null 2>&1; then
  echo "[setup] Installing Codex CLI"
  npm install -g codex-cli
fi

# Install Node dependencies deterministically
if [ ! -d node_modules ]; then
  echo "[setup] Installing npm dependencies via npm ci"
  npm ci
else
  echo "[setup] npm dependencies already installed"
fi

<<<<<<< HEAD
# Install git hooks
if [ -d .git ]; then
  echo "[setup] Installing git hooks"
  cp scripts/git-hooks/pre-commit .git/hooks/pre-commit
  chmod +x .git/hooks/pre-commit
fi

# Run lint and type checks
=======
# Export environment versions
export CODEX_ENV_NODE_VERSION="$(node --version)"
if command -v python3 >/dev/null 2>&1; then
  export CODEX_ENV_PYTHON_VERSION="$(python3 --version | awk '{print $2}')"
fi

# Lint, typecheck, build and test
>>>>>>> 15067a0c
npm run lint || echo "[setup] Lint failed or not configured"
npm run typecheck || echo "[setup] Typecheck failed"
npm run build
npm test || echo "[setup] Tests failed"

echo "[setup] All done"

cat <<'EOF'
Next steps:
  - Update the generated .env files with your secrets
  - Run 'npm run dev' to start the development server
EOF<|MERGE_RESOLUTION|>--- conflicted
+++ resolved
@@ -60,7 +60,6 @@
   echo "[setup] npm dependencies already installed"
 fi
 
-<<<<<<< HEAD
 # Install git hooks
 if [ -d .git ]; then
   echo "[setup] Installing git hooks"
@@ -68,8 +67,6 @@
   chmod +x .git/hooks/pre-commit
 fi
 
-# Run lint and type checks
-=======
 # Export environment versions
 export CODEX_ENV_NODE_VERSION="$(node --version)"
 if command -v python3 >/dev/null 2>&1; then
@@ -77,7 +74,6 @@
 fi
 
 # Lint, typecheck, build and test
->>>>>>> 15067a0c
 npm run lint || echo "[setup] Lint failed or not configured"
 npm run typecheck || echo "[setup] Typecheck failed"
 npm run build
