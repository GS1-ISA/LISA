# Intelligent Standards Assistant (ISA)

This repository hosts the **Intelligent Standards Assistant** – a Next.js and Genkit based application deployed on Firebase App Hosting. ISA provides AI powered tools for working with GS1 standards.

## Overview
- **Frontend**: Next.js App Router with React and Tailwind CSS
- **AI Orchestration**: Genkit using Google Gemini models
- **Deployment**: Firebase App Hosting with hardened Firestore security
- **Infrastructure as Code**: Terraform modules under `iam_infra/` with a GitHub Actions workflow
- **Logging**: Structured logging via [Pino](https://github.com/pinojs/pino)
- **Continuous Integration**: Lint, type check and build verified by `ci.yml`

See `docs/blueprint.md` for a complete roadmap and architectural log. IAM automation details are in `technical_report.md`.

## Getting Started
1. **Run the setup script**
   ```bash
   ./scripts/setup.sh
   ```
   This installs dependencies, copies `.env.example` to `.env` if needed, runs lint and type checks, and builds the project.
2. **Configure environment variables** (if you did not run the script or still need to fill values)
   Copy `.env.example` to `.env` and fill in the required values:
   - `GOOGLE_API_KEY`
   - `JIRA_WEBHOOK_SECRET`
   - `GCP_SA_KEY`
   - `GROUP_MAPPING`
3. **Run the development server**
   ```bash
   npm run dev
   ```
   The app runs on http://localhost:9002 by default.
4. **Optional: run Genkit flows**
   ```bash
   npm run genkit:dev
   ```
   This starts the Genkit developer UI on http://localhost:4000/dev.

## Useful Scripts
- `./scripts/setup.sh` – one-time project setup (installs dependencies and runs checks)
- `npm run build` – build the Next.js application
- `npm run lint` – run ESLint
- `npm run typecheck` – run TypeScript type checks

## Core Features
- Document Q&A and standards analysis
- Error detection and NL‑to‑formal text conversion
- Independent research tooling
- Conceptual demos for vector search and knowledge graph queries

For more details on phases and planned work, consult the [Strategic Roadmap](docs/blueprint.md).
<<<<<<< HEAD

## Troubleshooting
- **OpenTelemetry build warnings**: During `npm run build`, Next.js may warn about missing `@opentelemetry/exporter-jaeger` or the `require.extensions` API. These come from Genkit's optional tracing setup. The warnings are harmless but can be silenced by installing the Jaeger exporter:
  ```bash
  npm install --save-dev @opentelemetry/exporter-jaeger
  ```
  or by setting `OTEL_SDK_DISABLED=true` in your `.env` to disable tracing.
=======
## Troubleshooting
- **OpenTelemetry build warnings**: During `npm run build`, Next.js may warn about missing `@opentelemetry/exporter-jaeger` or the `require.extensions` API. These come from Genkit's optional tracing setup. The warnings are harmless but can be silenced by installing the Jaeger exporter:
  ```bash
  npm install --save-dev @opentelemetry/exporter-jaeger.
>>>>>>> 42e3dd41
<|MERGE_RESOLUTION|>--- conflicted
+++ resolved
@@ -48,17 +48,7 @@
 - Conceptual demos for vector search and knowledge graph queries
 
 For more details on phases and planned work, consult the [Strategic Roadmap](docs/blueprint.md).
-<<<<<<< HEAD
-
 ## Troubleshooting
 - **OpenTelemetry build warnings**: During `npm run build`, Next.js may warn about missing `@opentelemetry/exporter-jaeger` or the `require.extensions` API. These come from Genkit's optional tracing setup. The warnings are harmless but can be silenced by installing the Jaeger exporter:
   ```bash
-  npm install --save-dev @opentelemetry/exporter-jaeger
-  ```
-  or by setting `OTEL_SDK_DISABLED=true` in your `.env` to disable tracing.
-=======
-## Troubleshooting
-- **OpenTelemetry build warnings**: During `npm run build`, Next.js may warn about missing `@opentelemetry/exporter-jaeger` or the `require.extensions` API. These come from Genkit's optional tracing setup. The warnings are harmless but can be silenced by installing the Jaeger exporter:
-  ```bash
-  npm install --save-dev @opentelemetry/exporter-jaeger.
->>>>>>> 42e3dd41
+  npm install --save-dev @opentelemetry/exporter-jaeger